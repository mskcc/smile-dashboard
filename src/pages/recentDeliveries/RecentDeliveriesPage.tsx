--- conflicted
+++ resolved
@@ -17,27 +17,14 @@
   Modal,
   ModalBody
 } from "react-bootstrap";
-<<<<<<< HEAD
-
-import Modal from "react-bootstrap/Modal";
-
-import { RequestSummary } from "../requestView/RequestSummary";
-=======
-//import { RequestSummary } from "../requestView/RequestSummary";
->>>>>>> fc5d6be7
 import "react-virtualized/styles.css";
 import React, { FunctionComponent, useState } from "react";
 import { NavLink, useNavigate, useParams } from "react-router-dom";
 import _ from "lodash";
 import classNames from "classnames";
-<<<<<<< HEAD
-import { buildRequestTableColumns, StaticTableColumns } from "./helpers";
-import { CSVGenerate } from "./csvExport";
-=======
 import { buildRequestTableColumns } from "./helpers";
 import { RequestSummary } from "../requestView/RequestSummary";
 import { DownloadModal } from "../../components/DownloadModal";
->>>>>>> fc5d6be7
 
 function createStore() {
   return makeAutoObservable({
@@ -60,24 +47,15 @@
 
 const RecentDeliveriesObserverable = () => {
   const [val, setVal] = useState("");
-<<<<<<< HEAD
-=======
   const [showDownloadModal, setShowDownloadModal] = useState(false);
->>>>>>> fc5d6be7
   const [typingTimeout, setTypingTimeout] = useState<any>(null);
   const [prom, setProm] = useState<any>(Promise.resolve());
   const navigate = useNavigate();
   const params = useParams();
 
-<<<<<<< HEAD
-  const [showDownload, setShowDownload] = useState(false);
-
   const RequestTableColumns = buildRequestTableColumns(navigate);
-=======
-  const RequestTableColumns = buildRequestTableColumns(navigate);
 
   const filterField = "requestJson_CONTAINS";
->>>>>>> fc5d6be7
 
   const { loading, error, data, refetch, fetchMore } = useRecentDeliveriesQuery(
     {
@@ -152,17 +130,6 @@
     ? `Viewing Request ${params.requestId}`
     : "Requests";
 
-<<<<<<< HEAD
-  return (
-    <Container fluid>
-      {showDownload && (
-        <DownloadModal
-          filter={val}
-          loader={loadAllRows(fetchMore, val)}
-          onComplete={() => setShowDownload(false)}
-        />
-      )}
-=======
   const remoteCount = data!.requestsConnection.totalCount;
 
   return (
@@ -175,7 +142,6 @@
         />
       )}
 
->>>>>>> fc5d6be7
       <Row className="pagetitle">
         <Col>
           <nav>
@@ -242,7 +208,6 @@
             }}
           />
         </Col>
-<<<<<<< HEAD
         <Col className={"text-start"}>
           {data.requestsConnection.totalCount} matching requests
         </Col>
@@ -261,14 +226,6 @@
           <Button
             onClick={() => {
               setShowDownload(true);
-=======
-        <Col className={"text-start"}>{remoteCount} matching requests</Col>
-
-        <Col>
-          <Button
-            onClick={() => {
-              setShowDownloadModal(true);
->>>>>>> fc5d6be7
             }}
           >
             Generate Report
@@ -282,11 +239,7 @@
           loadMoreRows={params => {
             return loadMoreRows(params, fetchMore);
           }}
-<<<<<<< HEAD
           rowCount={data.requestsConnection.totalCount}
-=======
-          rowCount={remoteCount}
->>>>>>> fc5d6be7
         >
           {({ onRowsRendered, registerChild }) => (
             <AutoSizer>
@@ -298,11 +251,7 @@
                   height={540}
                   headerHeight={60}
                   rowHeight={40}
-<<<<<<< HEAD
                   rowCount={data.requestsConnection.totalCount}
-=======
-                  rowCount={remoteCount}
->>>>>>> fc5d6be7
                   onRowsRendered={onRowsRendered}
                   rowGetter={rowGetter}
                   onRowClick={onRowClick}
