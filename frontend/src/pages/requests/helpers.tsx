--- conflicted
+++ resolved
@@ -10,11 +10,7 @@
 import { SampleMetadata } from "../../generated/graphql";
 import WarningIcon from "@material-ui/icons/Warning";
 import { StatusTooltip } from "./StatusToolTip";
-<<<<<<< HEAD
-import { ITooltipComp, ITooltipParams } from "ag-grid-community";
-=======
 import { ITooltipParams } from "ag-grid-community";
->>>>>>> 2dd74a7c
 
 export interface SampleMetadataExtended extends SampleMetadata {
   revisable: boolean;
@@ -224,15 +220,9 @@
   {
     field: "validationStatus",
     headerName: "Status",
-<<<<<<< HEAD
-    cellRendererSelector: (params) => {
-      return {
-        component: function (params: ICellRendererParams<any>) {
-=======
     cellRendererSelector: (params: ICellRendererParams<any>) => {
       return {
         component: () => {
->>>>>>> 2dd74a7c
           if (params.data?.hasStatusStatuses[0].validationStatus) {
             return (
               <div>
@@ -250,11 +240,6 @@
         params: {
           colDef: {
             tooltipComponent: StatusTooltip,
-<<<<<<< HEAD
-            tooltipShowDelay: 0,
-            tooltipHideDelay: 2000,
-=======
->>>>>>> 2dd74a7c
             tooltipValueGetter: function (params: ITooltipParams) {
               return params;
             },
